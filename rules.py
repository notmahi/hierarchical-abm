"""
rules.py defines all the rules for the agents movement. In short, to change the
behavior of the agent, we should only change the functions here.

Every rule should be made in a functional way so that they can switched easily
later, and so that we can add more parameters to agent behavior easily.
"""

import numpy as np
from typing import List
from constants import (STATES, 
                       T_INC, T_INF_MILD, T_INF_WILD, T_INF_WILD, 
                       PROB_MILD, 
                       age_to_age_group, 
                       CONTACT_MATRIX, 
                       GENDER_FACTOR, 
                       TRIP_PROBABILITY_BY_DISTANCE)
from enum import Enum

class AgentRules:
    @staticmethod
    def get_trip_probability(agent, source, destination):
        """
        Outputs the probability fo a given agent making a trip from a source node to a destination node.
        agent       - The agent who will make (or not make the trip)
        source      - The source node from where the agent will make (or not make) the trip
        destination - The destination to where the agent will make (or not make) the trip
        """
<<<<<<< HEAD
        assert source.superenv == destination
        if agent.model == source or agent.model.superenv == destination:
            return -1
=======
        assert source.superenvs == destination
        if agent.model == source:
            return 1
>>>>>>> bb0f0472

        current_node = agent.model
        distance_from_lowest_level = 0
        
        while current_node != source:
            current_node = current_node.superenv
            distance_from_lowest_level += 1

        return TRIP_PROBABILITY_BY_DISTANCE[source.node_level]

    @staticmethod
    def nodes_to_visit(agent):
        current_node = agent.model.superenv

        visited_nodes = []
        assert current_node is not None
        while current_node is not None:
            next_node = current_node.superenv
            if np.random.random_sample() <= TRIP_PROBABILITY_BY_DISTANCE[current_node.node_level]:
                visited_nodes.append(current_node)
            current_node = next_node
        return visited_nodes

    @staticmethod
    def family_to_migrate_to(agent):
        pass

    @staticmethod
    def should_agent_migrate(agent):
        pass


class DiseaseRules:
    @staticmethod
    def new_disease_state(agent, contacts) -> Enum:
        """
        compute the new disease state for an agent given the list of
        other agents he/she has came in contact with in the past day

        the chances of getting exposed to the virus depends on agent's
        health, age, gender and many other factors

        for simplicity we consider only agent's age and gender
        """
        if agent.state == STATES.S:
            # for each infected person agent meets
            # chances of getting infected depends on contact rate for the person
            # F u a h
            # For now, assume contact_matrix[id] is my prob of getting covid
            # from age group id
            # TODO (mahi): Fix this to get a real probability
            prob_getting = CONTACT_MATRIX[age_to_age_group(agent.age)] / CONTACT_MATRIX[age_to_age_group(agent.age)].sum()
            final_prob = 1 - np.prod((1 - prob_getting) ** contacts)

            if np.random.uniform(0, 1) <= final_prob:
                return STATES.E
            else:
                return STATES.S

        if agent.state == STATES.E:
            # if a person is already exposed, he/she will either stay exposed
            # or transition to infected regardless of additional contacts
            prob_trans = 1-np.exp(-1/T_INC)
            if np.random.uniform(0, 1) <= prob_trans: # change state
                if np.random.uniform(0, 1) <= PROB_MILD:
                    return STATES.I_mild
                else:
                    return STATES.I_wild
            else:
                return STATES.E

        if agent.state == STATES.I_mild:
            # if a person is infected already, he/she can either stay infected
            # or get removed
            prob_trans = 1-np.exp(-1/T_INF_MILD)
            if np.random.uniform(0, 1) <= prob_trans:
                return STATES.R
            else:
                return STATES.I_mild
        if agent.state == STATES.I_wild:
            prob_trans = 1-np.exp(-1/T_INF_WILD)
            if np.random.uniform(0, 1) <= prob_trans:
                return STATES.R
            else:
                return STATES.I_wild
        if agent.state == STATES.R:
            # if a person is removed, he/she is immune to
            # the disease
            return STATES.R<|MERGE_RESOLUTION|>--- conflicted
+++ resolved
@@ -26,15 +26,9 @@
         source      - The source node from where the agent will make (or not make) the trip
         destination - The destination to where the agent will make (or not make) the trip
         """
-<<<<<<< HEAD
         assert source.superenv == destination
         if agent.model == source or agent.model.superenv == destination:
             return -1
-=======
-        assert source.superenvs == destination
-        if agent.model == source:
-            return 1
->>>>>>> bb0f0472
 
         current_node = agent.model
         distance_from_lowest_level = 0
